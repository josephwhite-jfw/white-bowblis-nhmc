# C:/Repositories/white-bowblis-nhmc/src/event_study_twfe_from_panel.R
# TWFE Event Study (leads/lags) on panel.csv with your TWFE controls
# Specs:
#   (A) WITH anticipation, ref = -1 (safe fallback)
#   (B1) Donut: anticipation1 (drop t in {-3,-2,-1,0,1,2}), ref = -4 fallback
#   (B2) Donut: anticipation2 (drop t in {-3,-2,-1}),         ref = -4 fallback
# Outcomes: RN, LPN, CNA, Total — in levels and logs (logs only if > 0)

suppressPackageStartupMessages({
  library(fixest)
  library(readr)
  library(dplyr)
})

# === 0) Load panel ===
panel_fp <- "C:/Repositories/white-bowblis-nhmc/data/clean/panel.csv"

keep_cols <- c(
  "cms_certification_number","year_month","anticipation1","anticipation2",
  "event_time","treatment",
  "time","time_treated",
  "government","non_profit","chain","beds",
  "occupancy_rate","pct_medicare","pct_medicaid",
  "cm_q_state_2","cm_q_state_3","cm_q_state_4",
  "rn_hppd","lpn_hppd","cna_hppd","total_hppd"
)

df <- read_csv(panel_fp, show_col_types = FALSE, col_select = all_of(keep_cols)) %>%
  mutate(
    cms_certification_number = as.factor(cms_certification_number),
    year_month = as.factor(year_month)
  )

# === 1) Ever-treated & event-time window ===
df <- df %>%
  group_by(cms_certification_number) %>%
  mutate(ever_treated = as.integer(any(treatment == 1, na.rm = TRUE) | any(!is.na(event_time)))) %>%
  ungroup() %>%
  mutate(
    event_time_capped = case_when(
      ever_treated == 1L & !is.na(event_time) ~ pmin(pmax(as.integer(event_time), -24L), 24L),
      TRUE ~ 9999L  # sentinel for never-treated / out-of-window
    )
  )

# === 1b) Log outcomes (only if positive) ===
mk_log <- function(x) ifelse(x > 0, log(x), NA_real_)
df <- df %>%
  mutate(
    ln_rn    = mk_log(rn_hppd),
    ln_lpn   = mk_log(lpn_hppd),
    ln_cna   = mk_log(cna_hppd),
    ln_total = mk_log(total_hppd)
  )

# === 2) Controls (your TWFE set) ===
controls_rhs <- paste(
  "government + non_profit + chain + beds +",
  "occupancy_rate + pct_medicare + pct_medicaid +",
  "cm_q_state_2 + cm_q_state_3 + cm_q_state_4"
)

# === Helper: pick a valid reference that exists in data ===
pick_ref <- function(dat, desired = NULL) {
  ev <- sort(unique(dat$event_time_capped[dat$ever_treated == 1L]))
  if (length(ev) == 0L) stop("No treated event times found.")
  if (!is.null(desired) && desired %in% ev) return(as.integer(desired))
  if (-1L %in% ev) return(-1L)
  if ( 0L %in% ev) return(0L)
  negs <- ev[ev < 0L]
  if (length(negs)) return(max(negs))  # closest negative (e.g., -2)
  return(ev[1])                        # last resort
}

# === 3) Helper to run TWFE event study for an outcome with a chosen ref ===
run_es_twfe <- function(lhs, data, ref_val) {
  fml <- as.formula(paste0(
    lhs, " ~ i(event_time_capped, ever_treated, ref = ", ref_val, ", keep = -24:24) + ",
    controls_rhs,
    " | cms_certification_number + year_month"
  ))
  feols(
    fml,
    data = data,
    vcov = ~ cms_certification_number + year_month,  # 2-way clustered SEs
    lean = TRUE
  )
}

# Regex pattern to show event-time rows first in tables/prints
ctrl_pat <- "%government|%non_profit|%chain|%beds|%occupancy_rate|%pct_medicare|%pct_medicaid|%cm_q_state_2|%cm_q_state_3|%cm_q_state_4"

# ---------------------- (A) WITH anticipation ----------------------
ref_full <- pick_ref(df, desired = -1L)
message("Reference used (WITH anticipation): t = ", ref_full)

# Levels
m_rn_full    <- run_es_twfe("rn_hppd",    df, ref_full)
m_lpn_full   <- run_es_twfe("lpn_hppd",   df, ref_full)
m_cna_full   <- run_es_twfe("cna_hppd",   df, ref_full)
m_tot_full   <- run_es_twfe("total_hppd", df, ref_full)
# Logs
m_lrn_full   <- run_es_twfe("ln_rn",      df, ref_full)
m_llpn_full  <- run_es_twfe("ln_lpn",     df, ref_full)
m_lcna_full  <- run_es_twfe("ln_cna",     df, ref_full)
m_ltot_full  <- run_es_twfe("ln_total",   df, ref_full)

cat("\n=== WITH anticipation: event-time coefficients only (LEVELS) ===\n")
summary(m_rn_full,  keep = "^event_time_capped::")
summary(m_lpn_full, keep = "^event_time_capped::")
summary(m_cna_full, keep = "^event_time_capped::")
summary(m_tot_full, keep = "^event_time_capped::")

cat("\n=== WITH anticipation: event-time coefficients only (LOGS) ===\n")
summary(m_lrn_full,  keep = "^event_time_capped::")
summary(m_llpn_full, keep = "^event_time_capped::")
summary(m_lcna_full, keep = "^event_time_capped::")
summary(m_ltot_full, keep = "^event_time_capped::")

# Plots (WITH anticipation)
iplot(m_rn_full,  ref = ref_full, xlim = c(-24,24),
      xlab = "Months relative to treatment", ylab = "RN HPPD",    main = "TWFE ES: RN (with anticipation)")
iplot(m_lpn_full, ref = ref_full, xlim = c(-24,24),
      xlab = "Months relative to treatment", ylab = "LPN HPPD",   main = "TWFE ES: LPN (with anticipation)")
iplot(m_cna_full, ref = ref_full, xlim = c(-24,24),
      xlab = "Months relative to treatment", ylab = "CNA HPPD",   main = "TWFE ES: CNA (with anticipation)")
iplot(m_tot_full, ref = ref_full, xlim = c(-24,24),
      xlab = "Months relative to treatment", ylab = "Total HPPD", main = "TWFE ES: Total (with anticipation)")

iplot(m_lrn_full,  ref = ref_full, xlim = c(-24,24),
      xlab = "Months relative to treatment", ylab = "log(RN HPPD)",    main = "TWFE ES: Log RN (with anticipation)")
iplot(m_llpn_full, ref = ref_full, xlim = c(-24,24),
      xlab = "Months relative to treatment", ylab = "log(LPN HPPD)",   main = "TWFE ES: Log LPN (with anticipation)")
iplot(m_lcna_full, ref = ref_full, xlim = c(-24,24),
      xlab = "Months relative to treatment", ylab = "log(CNA HPPD)",   main = "TWFE ES: Log CNA (with anticipation)")
iplot(m_ltot_full, ref = ref_full, xlim = c(-24,24),
      xlab = "Months relative to treatment", ylab = "log(Total HPPD)", main = "TWFE ES: Log Total (with anticipation)")

# ---------------------- (B1) Donut: anticipation1 ----------------------
# Drop treated rows with event_time in {-3,-2,-1,0,1,2}; keep never-treated.
donut1 <- c(-3L,-2L,-1L,0L,1L,2L)
df_noant1 <- df %>%
  filter(!(ever_treated == 1L & event_time_capped %in% donut1))

ref_noant1 <- pick_ref(df_noant1, desired = -4L)
message("Reference used (anticipation1 donut): t = ", ref_noant1)

# Levels
m_rn_a1    <- run_es_twfe("rn_hppd",    df_noant1, ref_noant1)
m_lpn_a1   <- run_es_twfe("lpn_hppd",   df_noant1, ref_noant1)
m_cna_a1   <- run_es_twfe("cna_hppd",   df_noant1, ref_noant1)
m_tot_a1   <- run_es_twfe("total_hppd", df_noant1, ref_noant1)
# Logs
m_lrn_a1   <- run_es_twfe("ln_rn",      df_noant1, ref_noant1)
m_llpn_a1  <- run_es_twfe("ln_lpn",     df_noant1, ref_noant1)
m_lcna_a1  <- run_es_twfe("ln_cna",     df_noant1, ref_noant1)
m_ltot_a1  <- run_es_twfe("ln_total",   df_noant1, ref_noant1)

cat("\n=== anticipation1 (drop -3..2): event-time coefficients only (LEVELS) ===\n")
summary(m_rn_a1,  keep = "^event_time_capped::")
summary(m_lpn_a1, keep = "^event_time_capped::")
summary(m_cna_a1, keep = "^event_time_capped::")
summary(m_tot_a1, keep = "^event_time_capped::")

cat("\n=== anticipation1 (drop -3..2): event-time coefficients only (LOGS) ===\n")
summary(m_lrn_a1,  keep = "^event_time_capped::")
summary(m_llpn_a1, keep = "^event_time_capped::")
summary(m_lcna_a1, keep = "^event_time_capped::")
summary(m_ltot_a1, keep = "^event_time_capped::")

# Plots (anticipation1)
iplot(m_rn_a1,  ref = ref_noant1, xlim = c(-24,24),
      xlab = "Months relative to treatment", ylab = "RN HPPD",
      main = "TWFE ES: RN (anticipation1 donut: drop -3..2)")
iplot(m_lpn_a1, ref = ref_noant1, xlim = c(-24,24),
      xlab = "Months relative to treatment", ylab = "LPN HPPD",
      main = "TWFE ES: LPN (anticipation1 donut: drop -3..2)")
iplot(m_cna_a1, ref = ref_noant1, xlim = c(-24,24),
      xlab = "Months relative to treatment", ylab = "CNA HPPD",
      main = "TWFE ES: CNA (anticipation1 donut: drop -3..2)")
iplot(m_tot_a1, ref = ref_noant1, xlim = c(-24,24),
      xlab = "Months relative to treatment", ylab = "Total HPPD",
      main = "TWFE ES: Total (anticipation1 donut: drop -3..2)")

iplot(m_lrn_a1,  ref = ref_noant1, xlim = c(-24,24),
      xlab = "Months relative to treatment", ylab = "log(RN HPPD)",
      main = "TWFE ES: Log RN (anticipation1 donut)")
iplot(m_llpn_a1, ref = ref_noant1, xlim = c(-24,24),
      xlab = "Months relative to treatment", ylab = "log(LPN HPPD)",
      main = "TWFE ES: Log LPN (anticipation1 donut)")
iplot(m_lcna_a1, ref = ref_noant1, xlim = c(-24,24),
      xlab = "Months relative to treatment", ylab = "log(CNA HPPD)",
      main = "TWFE ES: Log CNA (anticipation1 donut)")
iplot(m_ltot_a1, ref = ref_noant1, xlim = c(-24,24),
      xlab = "Months relative to treatment", ylab = "log(Total HPPD)",
      main = "TWFE ES: Log Total (anticipation1 donut)")

# ---------------------- (B2) Donut: anticipation2 ----------------------
# Drop treated rows with event_time in {-3,-2,-1}; keep never-treated.
donut2 <- c(-3L,-2L,-1L)
df_noant2 <- df %>%
  filter(!(ever_treated == 1L & event_time_capped %in% donut2))

ref_noant2 <- pick_ref(df_noant2, desired = -4L)
message("Reference used (anticipation2 donut): t = ", ref_noant2)

# Levels
m_rn_a2    <- run_es_twfe("rn_hppd",    df_noant2, ref_noant2)
m_lpn_a2   <- run_es_twfe("lpn_hppd",   df_noant2, ref_noant2)
m_cna_a2   <- run_es_twfe("cna_hppd",   df_noant2, ref_noant2)
m_tot_a2   <- run_es_twfe("total_hppd", df_noant2, ref_noant2)
# Logs
m_lrn_a2   <- run_es_twfe("ln_rn",      df_noant2, ref_noant2)
m_llpn_a2  <- run_es_twfe("ln_lpn",     df_noant2, ref_noant2)
m_lcna_a2  <- run_es_twfe("ln_cna",     df_noant2, ref_noant2)
m_ltot_a2  <- run_es_twfe("ln_total",   df_noant2, ref_noant2)

cat("\n=== anticipation2 (drop -3..-1): event-time coefficients only (LEVELS) ===\n")
summary(m_rn_a2,  keep = "^event_time_capped::")
summary(m_lpn_a2, keep = "^event_time_capped::")
summary(m_cna_a2, keep = "^event_time_capped::")
summary(m_tot_a2, keep = "^event_time_capped::")

cat("\n=== anticipation2 (drop -3..-1): event-time coefficients only (LOGS) ===\n")
summary(m_lrn_a2,  keep = "^event_time_capped::")
summary(m_llpn_a2, keep = "^event_time_capped::")
summary(m_lcna_a2, keep = "^event_time_capped::")
summary(m_ltot_a2, keep = "^event_time_capped::")

# Plots (anticipation2)
iplot(m_rn_a2,  ref = ref_noant2, xlim = c(-24,24),
      xlab = "Months relative to treatment", ylab = "RN HPPD",
      main = "TWFE ES: RN (anticipation2 donut: drop -3..-1)")
iplot(m_lpn_a2, ref = ref_noant2, xlim = c(-24,24),
      xlab = "Months relative to treatment", ylab = "LPN HPPD",
      main = "TWFE ES: LPN (anticipation2 donut: drop -3..-1)")
iplot(m_cna_a2, ref = ref_noant2, xlim = c(-24,24),
      xlab = "Months relative to treatment", ylab = "CNA HPPD",
      main = "TWFE ES: CNA (anticipation2 donut: drop -3..-1)")
iplot(m_tot_a2, ref = ref_noant2, xlim = c(-24,24),
      xlab = "Months relative to treatment", ylab = "Total HPPD",
      main = "TWFE ES: Total (anticipation2 donut: drop -3..-1)")

iplot(m_lrn_a2,  ref = ref_noant2, xlim = c(-24,24),
      xlab = "Months relative to treatment", ylab = "log(RN HPPD)",
      main = "TWFE ES: Log RN (anticipation2 donut)")
iplot(m_llpn_a2, ref = ref_noant2, xlim = c(-24,24),
      xlab = "Months relative to treatment", ylab = "log(LPN HPPD)",
      main = "TWFE ES: Log LPN (anticipation2 donut)")
iplot(m_lcna_a2, ref = ref_noant2, xlim = c(-24,24),
      xlab = "Months relative to treatment", ylab = "log(CNA HPPD)",
      main = "TWFE ES: Log CNA (anticipation2 donut)")
iplot(m_ltot_a2, ref = ref_noant2, xlim = c(-24,24),
      xlab = "Months relative to treatment", ylab = "log(Total HPPD)",
      main = "TWFE ES: Log Total (anticipation2 donut)")

<<<<<<< HEAD
# ========================= Parallel Trends Test =========================
# Helper to run a joint Wald test that all pre-treatment (τ<0, τ≠ref) ES
# coefficients are zero. Works with fixest::feols models that used:
#   i(event_time_capped, ever_treated, ref = ..., keep = -24:24)
#
# Arguments:
#   mod     : a fixest model object
#   ref_tau : the reference event time used in that model (e.g., -1 or -4)
#   prefix  : regex to match ES coefficients (default matches your code)
#
pretrend_manual <- function(mod, ref_tau, var = "event_time_capped", trt = "ever_treated") {
  cn <- names(coef(mod))
  pat <- sprintf("^%s::-?\\d+:%s$", var, trt)
  es_names <- grep(pat, cn, value = TRUE)
  if (!length(es_names)) { message("[warn] No ES coefficients matched."); return(invisible(NULL)) }
  
  # extract taus
  get_tau <- function(s) as.integer(regmatches(s, regexpr("-?\\d+", s)))
  taus <- vapply(es_names, get_tau, integer(1)); names(taus) <- es_names
  
  pre_names <- names(taus)[taus < 0 & taus != ref_tau]
  if (!length(pre_names)) { message("[info] No pre-treatment coefficients to test."); return(invisible(NULL)) }
  
  b  <- coef(mod)[pre_names]
  V  <- vcov(mod)[pre_names, pre_names, drop = FALSE]
  
  # use a generalized inverse in case V is near-singular
  if (!requireNamespace("MASS", quietly = TRUE)) stop("Please install MASS")
  W  <- as.numeric(t(b) %*% MASS::ginv(V) %*% b)
  df <- qr(V)$rank  # effective rank (≤ length(pre_names))
  p  <- pchisq(W, df = df, lower.tail = FALSE)
  
  list(statistic = W, df = df, p.value = p,
       tested_taus = sort(unique(taus[pre_names])),
       n_constraints = length(pre_names))
}

res <- pretrend_manual(m_ltot_a1, ref_tau = ref_noant1)
res$p.value
res
=======
# ====================== Parallel-Trend / Pretrend tests ======================
# Requirements:
# - Models estimated with: i(event_time_capped, ever_treated, ref = ..., keep = -24:24)
# - Clustering already set in feols(...) so vcov(mod) is robust
# - Coef names like: "event_time_capped::-24:ever_treated"

suppressPackageStartupMessages({
  library(MASS)   # for ginv()
})

# Parse ES coefficient names and extract taus
.es_pick <- function(mod, var = "event_time_capped", trt = "ever_treated") {
  cn <- names(coef(mod))
  if (is.null(cn) || !length(cn)) return(list(names = character(0), taus = integer(0)))
  # Match "event_time_capped::-24:ever_treated" exactly (no parentheses in your fit)
  pat <- sprintf("^%s::-?\\d+:%s$", var, trt)
  es_names <- grep(pat, cn, value = TRUE)
  # Extract first signed integer as tau
  get_tau <- function(s) as.integer(regmatches(s, regexpr("-?\\d+", s)))
  taus <- vapply(es_names, get_tau, integer(1))
  names(taus) <- es_names
  list(names = es_names, taus = taus)
}

# Joint Wald test on all pre leads (τ<0, excluding the reference), with optional window
pretrend_wald <- function(mod, ref_tau, from = -Inf, to = -2,
                          var = "event_time_capped", trt = "ever_treated") {
  es <- .es_pick(mod, var, trt)
  if (!length(es$names)) return(invisible(list(note = "No ES coefficients found")))
  pre_idx <- es$taus < 0 & es$taus != ref_tau & es$taus >= from & es$taus <= to
  pre_names <- names(es$taus)[pre_idx]
  if (!length(pre_names)) return(invisible(list(note = "No preperiod coefficients in window")))
  b <- coef(mod)[pre_names]
  V <- vcov(mod)[pre_names, pre_names, drop = FALSE]
  # generalized inverse for stability
  W <- as.numeric(t(b) %*% MASS::ginv(V) %*% b)
  df <- qr(V)$rank
  p  <- pchisq(W, df = df, lower.tail = FALSE)
  list(statistic = W, df = df, p.value = p,
       tested_taus = sort(unique(es$taus[pre_idx])),
       n_constraints = length(pre_names),
       window = c(from, to))
}

# Single-bin test on the nearest pre period to the reference (largest τ < 0, τ ≠ ref)
nearest_pre_test <- function(mod, ref_tau, var = "event_time_capped", trt = "ever_treated") {
  es <- .es_pick(mod, var, trt)
  cand <- names(es$taus)[es$taus < 0 & es$taus != ref_tau]
  if (!length(cand)) return(invisible(list(note = "No preperiod coefficient to test")))
  # nearest to treatment on the left
  target <- cand[which.max(es$taus[cand])]
  b  <- coef(mod)[target]
  se <- sqrt(vcov(mod)[target, target])
  z  <- as.numeric(b / se)
  p  <- 2 * pnorm(-abs(z))
  list(coef = b, se = se, z = z, p.value = p, tau = es$taus[target], name = target)
}

# Pretty printer
print_pretrend <- function(title, res) {
  cat("\n================ ", title, " ================\n", sep = "")
  if (!is.null(res$note)) { cat("[info] ", res$note, "\n", sep = ""); return(invisible(NULL)) }
  if (!is.null(res$statistic)) {
    cat(sprintf("Joint Wald: W = %.3f on %d df  =>  p = %.4g\n", res$statistic, res$df, res$p.value))
    cat("Tested pre τ: ", paste(res$tested_taus, collapse = ", "), "\n", sep = "")
  } else if (!is.null(res$coef)) {
    cat(sprintf("Nearest-pre (τ=%d): coef = %.4f, se = %.4f, z = %.2f, p = %.4g\n",
                res$tau, res$coef, res$se, res$z, res$p.value))
    cat("Name: ", res$name, "\n", sep = "")
  }
}

# ====================== EXAMPLES ON YOUR MODELS ======================
# WITH anticipation (ref usually = -1)
print_pretrend("total_hppd — full (all pre leads)", 
               pretrend_wald(m_tot_full, ref_tau = ref_full, from = -24, to = -2))
print_pretrend("total_hppd — window [-12, -2]",    
               pretrend_wald(m_tot_full, ref_tau = ref_full, from = -12, to = -2))
print_pretrend("total_hppd — nearest-pre",       
               nearest_pre_test(m_tot_full, ref_tau = ref_full))

# Donut 1 (anticipation1): ref = -4, dropped -3..+2
print_pretrend("ln_total — donut1 (all pre leads)", 
               pretrend_wald(m_ltot_a1, ref_tau = ref_noant1, from = -24, to = -5))
print_pretrend("ln_total — donut1 window [-12, -5]", 
               pretrend_wald(m_ltot_a1, ref_tau = ref_noant1, from = -12, to = -5))
print_pretrend("ln_total — donut1 nearest-pre",     
               nearest_pre_test(m_ltot_a1, ref_tau = ref_noant1))

# Donut 2 (anticipation2): ref = -4, dropped -3..-1
print_pretrend("total_hppd — donut2 (all pre leads)", 
               pretrend_wald(m_tot_a2, ref_tau = ref_noant2, from = -24, to = -5))
print_pretrend("total_hppd — donut2 window [-12, -5]", 
               pretrend_wald(m_tot_a2, ref_tau = ref_noant2, from = -12, to = -5))
print_pretrend("total_hppd — donut2 nearest-pre",     
               nearest_pre_test(m_tot_a2, ref_tau = ref_noant2))

# =================== CLEAN PARALLEL TREND SUMMARY TABLE ===================
library(dplyr)
library(knitr)

# Helper to run and collect results for a model
summ_pretrend <- function(label, mod, ref, from = -12, to = -5) {
  r_all  <- pretrend_wald(mod, ref, from = -24, to = -2)
  r_win  <- pretrend_wald(mod, ref, from = from,  to = to)
  r_near <- nearest_pre_test(mod, ref)
  
  tibble(
    Specification   = label,
    `Ref (τ)`       = ref,
    `All pre p`     = if (!is.null(r_all$p.value)) sprintf("%.4f", r_all$p.value) else "NA",
    `Window p [-12,-5]` = if (!is.null(r_win$p.value)) sprintf("%.4f", r_win$p.value) else "NA",
    `Nearest τ`     = if (!is.null(r_near$tau)) r_near$tau else NA_integer_,
    `Nearest p`     = if (!is.null(r_near$p.value)) sprintf("%.4f", r_near$p.value) else "NA"
  )
}

# Collect results for your key specs
pretrend_table <- bind_rows(
  summ_pretrend("Total HPPD — With anticipation", m_tot_full,  ref_full),
  summ_pretrend("Total HPPD — Donut 1",       m_tot_a1,   ref_noant1),
  summ_pretrend("Total HPPD — Donut 2",           m_tot_a2,    ref_noant2)
)

# Print a clean table to console (or include in PDF)
kable(
  pretrend_table,
  caption = "Parallel Trends / Pretrend Test Summary",
  align = "lccccc",
  col.names = c("Specification", "Ref (τ)", "All pre p-value", "Window p-value [-12,-5]", "Nearest τ", "Nearest p-value"),
  digits = 4
)
>>>>>>> fdaf2c61
<|MERGE_RESOLUTION|>--- conflicted
+++ resolved
@@ -252,180 +252,4 @@
       main = "TWFE ES: Log CNA (anticipation2 donut)")
 iplot(m_ltot_a2, ref = ref_noant2, xlim = c(-24,24),
       xlab = "Months relative to treatment", ylab = "log(Total HPPD)",
-      main = "TWFE ES: Log Total (anticipation2 donut)")
-
-<<<<<<< HEAD
-# ========================= Parallel Trends Test =========================
-# Helper to run a joint Wald test that all pre-treatment (τ<0, τ≠ref) ES
-# coefficients are zero. Works with fixest::feols models that used:
-#   i(event_time_capped, ever_treated, ref = ..., keep = -24:24)
-#
-# Arguments:
-#   mod     : a fixest model object
-#   ref_tau : the reference event time used in that model (e.g., -1 or -4)
-#   prefix  : regex to match ES coefficients (default matches your code)
-#
-pretrend_manual <- function(mod, ref_tau, var = "event_time_capped", trt = "ever_treated") {
-  cn <- names(coef(mod))
-  pat <- sprintf("^%s::-?\\d+:%s$", var, trt)
-  es_names <- grep(pat, cn, value = TRUE)
-  if (!length(es_names)) { message("[warn] No ES coefficients matched."); return(invisible(NULL)) }
-  
-  # extract taus
-  get_tau <- function(s) as.integer(regmatches(s, regexpr("-?\\d+", s)))
-  taus <- vapply(es_names, get_tau, integer(1)); names(taus) <- es_names
-  
-  pre_names <- names(taus)[taus < 0 & taus != ref_tau]
-  if (!length(pre_names)) { message("[info] No pre-treatment coefficients to test."); return(invisible(NULL)) }
-  
-  b  <- coef(mod)[pre_names]
-  V  <- vcov(mod)[pre_names, pre_names, drop = FALSE]
-  
-  # use a generalized inverse in case V is near-singular
-  if (!requireNamespace("MASS", quietly = TRUE)) stop("Please install MASS")
-  W  <- as.numeric(t(b) %*% MASS::ginv(V) %*% b)
-  df <- qr(V)$rank  # effective rank (≤ length(pre_names))
-  p  <- pchisq(W, df = df, lower.tail = FALSE)
-  
-  list(statistic = W, df = df, p.value = p,
-       tested_taus = sort(unique(taus[pre_names])),
-       n_constraints = length(pre_names))
-}
-
-res <- pretrend_manual(m_ltot_a1, ref_tau = ref_noant1)
-res$p.value
-res
-=======
-# ====================== Parallel-Trend / Pretrend tests ======================
-# Requirements:
-# - Models estimated with: i(event_time_capped, ever_treated, ref = ..., keep = -24:24)
-# - Clustering already set in feols(...) so vcov(mod) is robust
-# - Coef names like: "event_time_capped::-24:ever_treated"
-
-suppressPackageStartupMessages({
-  library(MASS)   # for ginv()
-})
-
-# Parse ES coefficient names and extract taus
-.es_pick <- function(mod, var = "event_time_capped", trt = "ever_treated") {
-  cn <- names(coef(mod))
-  if (is.null(cn) || !length(cn)) return(list(names = character(0), taus = integer(0)))
-  # Match "event_time_capped::-24:ever_treated" exactly (no parentheses in your fit)
-  pat <- sprintf("^%s::-?\\d+:%s$", var, trt)
-  es_names <- grep(pat, cn, value = TRUE)
-  # Extract first signed integer as tau
-  get_tau <- function(s) as.integer(regmatches(s, regexpr("-?\\d+", s)))
-  taus <- vapply(es_names, get_tau, integer(1))
-  names(taus) <- es_names
-  list(names = es_names, taus = taus)
-}
-
-# Joint Wald test on all pre leads (τ<0, excluding the reference), with optional window
-pretrend_wald <- function(mod, ref_tau, from = -Inf, to = -2,
-                          var = "event_time_capped", trt = "ever_treated") {
-  es <- .es_pick(mod, var, trt)
-  if (!length(es$names)) return(invisible(list(note = "No ES coefficients found")))
-  pre_idx <- es$taus < 0 & es$taus != ref_tau & es$taus >= from & es$taus <= to
-  pre_names <- names(es$taus)[pre_idx]
-  if (!length(pre_names)) return(invisible(list(note = "No preperiod coefficients in window")))
-  b <- coef(mod)[pre_names]
-  V <- vcov(mod)[pre_names, pre_names, drop = FALSE]
-  # generalized inverse for stability
-  W <- as.numeric(t(b) %*% MASS::ginv(V) %*% b)
-  df <- qr(V)$rank
-  p  <- pchisq(W, df = df, lower.tail = FALSE)
-  list(statistic = W, df = df, p.value = p,
-       tested_taus = sort(unique(es$taus[pre_idx])),
-       n_constraints = length(pre_names),
-       window = c(from, to))
-}
-
-# Single-bin test on the nearest pre period to the reference (largest τ < 0, τ ≠ ref)
-nearest_pre_test <- function(mod, ref_tau, var = "event_time_capped", trt = "ever_treated") {
-  es <- .es_pick(mod, var, trt)
-  cand <- names(es$taus)[es$taus < 0 & es$taus != ref_tau]
-  if (!length(cand)) return(invisible(list(note = "No preperiod coefficient to test")))
-  # nearest to treatment on the left
-  target <- cand[which.max(es$taus[cand])]
-  b  <- coef(mod)[target]
-  se <- sqrt(vcov(mod)[target, target])
-  z  <- as.numeric(b / se)
-  p  <- 2 * pnorm(-abs(z))
-  list(coef = b, se = se, z = z, p.value = p, tau = es$taus[target], name = target)
-}
-
-# Pretty printer
-print_pretrend <- function(title, res) {
-  cat("\n================ ", title, " ================\n", sep = "")
-  if (!is.null(res$note)) { cat("[info] ", res$note, "\n", sep = ""); return(invisible(NULL)) }
-  if (!is.null(res$statistic)) {
-    cat(sprintf("Joint Wald: W = %.3f on %d df  =>  p = %.4g\n", res$statistic, res$df, res$p.value))
-    cat("Tested pre τ: ", paste(res$tested_taus, collapse = ", "), "\n", sep = "")
-  } else if (!is.null(res$coef)) {
-    cat(sprintf("Nearest-pre (τ=%d): coef = %.4f, se = %.4f, z = %.2f, p = %.4g\n",
-                res$tau, res$coef, res$se, res$z, res$p.value))
-    cat("Name: ", res$name, "\n", sep = "")
-  }
-}
-
-# ====================== EXAMPLES ON YOUR MODELS ======================
-# WITH anticipation (ref usually = -1)
-print_pretrend("total_hppd — full (all pre leads)", 
-               pretrend_wald(m_tot_full, ref_tau = ref_full, from = -24, to = -2))
-print_pretrend("total_hppd — window [-12, -2]",    
-               pretrend_wald(m_tot_full, ref_tau = ref_full, from = -12, to = -2))
-print_pretrend("total_hppd — nearest-pre",       
-               nearest_pre_test(m_tot_full, ref_tau = ref_full))
-
-# Donut 1 (anticipation1): ref = -4, dropped -3..+2
-print_pretrend("ln_total — donut1 (all pre leads)", 
-               pretrend_wald(m_ltot_a1, ref_tau = ref_noant1, from = -24, to = -5))
-print_pretrend("ln_total — donut1 window [-12, -5]", 
-               pretrend_wald(m_ltot_a1, ref_tau = ref_noant1, from = -12, to = -5))
-print_pretrend("ln_total — donut1 nearest-pre",     
-               nearest_pre_test(m_ltot_a1, ref_tau = ref_noant1))
-
-# Donut 2 (anticipation2): ref = -4, dropped -3..-1
-print_pretrend("total_hppd — donut2 (all pre leads)", 
-               pretrend_wald(m_tot_a2, ref_tau = ref_noant2, from = -24, to = -5))
-print_pretrend("total_hppd — donut2 window [-12, -5]", 
-               pretrend_wald(m_tot_a2, ref_tau = ref_noant2, from = -12, to = -5))
-print_pretrend("total_hppd — donut2 nearest-pre",     
-               nearest_pre_test(m_tot_a2, ref_tau = ref_noant2))
-
-# =================== CLEAN PARALLEL TREND SUMMARY TABLE ===================
-library(dplyr)
-library(knitr)
-
-# Helper to run and collect results for a model
-summ_pretrend <- function(label, mod, ref, from = -12, to = -5) {
-  r_all  <- pretrend_wald(mod, ref, from = -24, to = -2)
-  r_win  <- pretrend_wald(mod, ref, from = from,  to = to)
-  r_near <- nearest_pre_test(mod, ref)
-  
-  tibble(
-    Specification   = label,
-    `Ref (τ)`       = ref,
-    `All pre p`     = if (!is.null(r_all$p.value)) sprintf("%.4f", r_all$p.value) else "NA",
-    `Window p [-12,-5]` = if (!is.null(r_win$p.value)) sprintf("%.4f", r_win$p.value) else "NA",
-    `Nearest τ`     = if (!is.null(r_near$tau)) r_near$tau else NA_integer_,
-    `Nearest p`     = if (!is.null(r_near$p.value)) sprintf("%.4f", r_near$p.value) else "NA"
-  )
-}
-
-# Collect results for your key specs
-pretrend_table <- bind_rows(
-  summ_pretrend("Total HPPD — With anticipation", m_tot_full,  ref_full),
-  summ_pretrend("Total HPPD — Donut 1",       m_tot_a1,   ref_noant1),
-  summ_pretrend("Total HPPD — Donut 2",           m_tot_a2,    ref_noant2)
-)
-
-# Print a clean table to console (or include in PDF)
-kable(
-  pretrend_table,
-  caption = "Parallel Trends / Pretrend Test Summary",
-  align = "lccccc",
-  col.names = c("Specification", "Ref (τ)", "All pre p-value", "Window p-value [-12,-5]", "Nearest τ", "Nearest p-value"),
-  digits = 4
-)
->>>>>>> fdaf2c61
+      main = "TWFE ES: Log Total (anticipation2 donut)")